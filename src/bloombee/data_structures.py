import dataclasses
import time
from enum import Enum
from typing import Any, Dict, Optional, Sequence, Tuple, TYPE_CHECKING

import pydantic
import torch
from hivemind import PeerID
from hivemind.moe.expert_uid import ExpertUID

# 避免循环导入，使用TYPE_CHECKING
if TYPE_CHECKING:
    from bloombee.flexgen_utils.pytorch_backend import TorchDevice, TorchDisk, TorchMixedDevice

ModuleUID = str
UID_DELIMITER = "."  # delimits parts of one module uid, e.g. "bloom.transformer.h.4.self_attention"
CHAIN_DELIMITER = " "  # delimits multiple uids in a sequence, e.g. "bloom.layer3 bloom.layer4"


def parse_uid(uid: ModuleUID) -> Tuple[str, int]:
    assert CHAIN_DELIMITER not in uid, "parse_uid() does not support chained UIDs"
    dht_prefix, index = uid.split(UID_DELIMITER)
    return dht_prefix, int(index)


@pydantic.dataclasses.dataclass
class ModelInfo:
    num_blocks: pydantic.conint(ge=1, strict=True)
    repository: Optional[str] = None

    def to_dict(self) -> dict:
        return dataclasses.asdict(self)

    @classmethod
    def from_dict(cls, source: dict):
        return cls(**source)


class ServerState(Enum):
    OFFLINE = 0
    JOINING = 1
    ONLINE = 2


RPS = pydantic.confloat(ge=0, allow_inf_nan=False, strict=True)


@pydantic.dataclasses.dataclass
class ServerInfo:
    state: ServerState
    throughput: RPS

    start_block: Optional[pydantic.conint(ge=0, strict=True)] = None
    end_block: Optional[pydantic.conint(ge=0, strict=True)] = None

    public_name: Optional[str] = None
    version: Optional[str] = None

    network_rps: Optional[RPS] = None
    forward_rps: Optional[RPS] = None
    inference_rps: Optional[RPS] = None

    adapters: Sequence[str] = ()
    torch_dtype: Optional[str] = None
    quant_type: Optional[str] = None
    using_relay: Optional[bool] = None
    cache_tokens_left: Optional[pydantic.conint(ge=0, strict=True)] = None
    next_pings: Optional[Dict[str, pydantic.confloat(ge=0, strict=True)]] = None

    def to_tuple(self) -> Tuple[int, float, dict]:
        extra_info = dataclasses.asdict(self)
        del extra_info["state"], extra_info["throughput"]
        return (self.state.value, self.throughput, extra_info)

    @classmethod
    def from_tuple(cls, source: tuple):
        state, throughput = source[:2]
        extra_info = source[2] if len(source) > 2 else {}
        # pydantic will validate existing fields and ignore extra ones
        return cls(state=ServerState(state), throughput=throughput, **extra_info)


@dataclasses.dataclass
class RemoteModuleInfo:
    """A remote module that is served by one or more servers"""

    uid: ModuleUID
    servers: Dict[PeerID, ServerInfo]


@dataclasses.dataclass
class RemoteSpanInfo:
    """A chain of remote blocks served by one specific remote peer"""

    peer_id: PeerID
    start: int
    end: int
    server_info: ServerInfo

    @property
    def length(self) -> int:
        return self.end - self.start

    @property
    def state(self) -> ServerState:
        return self.server_info.state

    @property
    def throughput(self) -> float:
        return self.server_info.throughput


RPCInfo = Dict[str, Any]

# 定义Handle类型
Handle = int


@dataclasses.dataclass(frozen=True)
class InferenceMetadata:
    uid: ExpertUID
    prefix_length: int
<<<<<<< HEAD
    cache_handles: Tuple["Handle", ...]  # 使用字符串类型注解避免循环导入
    active_adapter: Optional[str]


@dataclasses.dataclass
class KVCache:
    kvs: Sequence["torch.Tensor"]  # 使用字符串类型注解
    device: "KVCacheMetadata"  # 使用字符串类型注解


@dataclasses.dataclass
class KVCacheMetadata:
    device: "TorchDevice"  # 使用字符串类型注解，避免循环导入
    offloaded: bool = False  # 是否已 offload 到 CPU


@dataclasses.dataclass
class DeviceInfo:
    """设备信息，用于offloading管理"""
    device_type: str  # 'gpu', 'cpu', 'disk', 'mixed'
    device_id: Optional[str] = None  # 'cuda:0', 'cpu', '/tmp/disk'
    compression_config: Optional[Any] = None
    offloaded: bool = False
    sync_stream: Optional[Any] = None  # 用于异步同步的CUDA stream
    
    def __str__(self):
        return f"DeviceInfo(type={self.device_type}, id={self.device_id}, offloaded={self.offloaded})"


@dataclasses.dataclass
class UnifiedCache:
    """统一的缓存接口，包含past_key_value和设备信息"""
    past_key_value: Optional[Tuple[torch.Tensor, ...]]  # 模型需要的缓存数据
    device_info: DeviceInfo  # offloading设备信息
    cache_handles: Optional[Sequence[Handle]] = None  # MemoryCache的句柄
    metadata: Optional[Dict[str, Any]] = None  # 元数据
    
    def __post_init__(self):
        if self.metadata is None:
            self.metadata = {
                'layer_id': 0,
                'batch_id': 0,
                'position': 0,
                'created_time': time.time()
            }
    
    def __str__(self):
        return f"UnifiedCache(past_key_value={self.past_key_value is not None}, device_info={self.device_info})"
=======
    cache_handles: Tuple[Handle, ...]
    active_adapter: Optional[str]
>>>>>>> c5dc29f0
<|MERGE_RESOLUTION|>--- conflicted
+++ resolved
@@ -120,56 +120,5 @@
 class InferenceMetadata:
     uid: ExpertUID
     prefix_length: int
-<<<<<<< HEAD
     cache_handles: Tuple["Handle", ...]  # 使用字符串类型注解避免循环导入
     active_adapter: Optional[str]
-
-
-@dataclasses.dataclass
-class KVCache:
-    kvs: Sequence["torch.Tensor"]  # 使用字符串类型注解
-    device: "KVCacheMetadata"  # 使用字符串类型注解
-
-
-@dataclasses.dataclass
-class KVCacheMetadata:
-    device: "TorchDevice"  # 使用字符串类型注解，避免循环导入
-    offloaded: bool = False  # 是否已 offload 到 CPU
-
-
-@dataclasses.dataclass
-class DeviceInfo:
-    """设备信息，用于offloading管理"""
-    device_type: str  # 'gpu', 'cpu', 'disk', 'mixed'
-    device_id: Optional[str] = None  # 'cuda:0', 'cpu', '/tmp/disk'
-    compression_config: Optional[Any] = None
-    offloaded: bool = False
-    sync_stream: Optional[Any] = None  # 用于异步同步的CUDA stream
-    
-    def __str__(self):
-        return f"DeviceInfo(type={self.device_type}, id={self.device_id}, offloaded={self.offloaded})"
-
-
-@dataclasses.dataclass
-class UnifiedCache:
-    """统一的缓存接口，包含past_key_value和设备信息"""
-    past_key_value: Optional[Tuple[torch.Tensor, ...]]  # 模型需要的缓存数据
-    device_info: DeviceInfo  # offloading设备信息
-    cache_handles: Optional[Sequence[Handle]] = None  # MemoryCache的句柄
-    metadata: Optional[Dict[str, Any]] = None  # 元数据
-    
-    def __post_init__(self):
-        if self.metadata is None:
-            self.metadata = {
-                'layer_id': 0,
-                'batch_id': 0,
-                'position': 0,
-                'created_time': time.time()
-            }
-    
-    def __str__(self):
-        return f"UnifiedCache(past_key_value={self.past_key_value is not None}, device_info={self.device_info})"
-=======
-    cache_handles: Tuple[Handle, ...]
-    active_adapter: Optional[str]
->>>>>>> c5dc29f0
