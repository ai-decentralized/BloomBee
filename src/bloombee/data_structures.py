import dataclasses
from enum import Enum
from typing import Any, Dict, Optional, Sequence, Tuple

import pydantic
from hivemind import PeerID
from hivemind.moe.expert_uid import ExpertUID

from bloombee.flexgen_utils.pytorch_backend import TorchDevice, TorchDisk, TorchMixedDevice

ModuleUID = str
UID_DELIMITER = "."  # delimits parts of one module uid, e.g. "bloom.transformer.h.4.self_attention"
CHAIN_DELIMITER = " "  # delimits multiple uids in a sequence, e.g. "bloom.layer3 bloom.layer4"


def parse_uid(uid: ModuleUID) -> Tuple[str, int]:
    assert CHAIN_DELIMITER not in uid, "parse_uid() does not support chained UIDs"
    dht_prefix, index = uid.split(UID_DELIMITER)
    return dht_prefix, int(index)


@pydantic.dataclasses.dataclass
class ModelInfo:
    num_blocks: pydantic.conint(ge=1, strict=True)
    repository: Optional[str] = None

    def to_dict(self) -> dict:
        return dataclasses.asdict(self)

    @classmethod
    def from_dict(cls, source: dict):
        return cls(**source)


class ServerState(Enum):
    OFFLINE = 0
    JOINING = 1
    ONLINE = 2


RPS = pydantic.confloat(ge=0, allow_inf_nan=False, strict=True)


@pydantic.dataclasses.dataclass
class ServerInfo:
    state: ServerState
    throughput: RPS

    start_block: Optional[pydantic.conint(ge=0, strict=True)] = None
    end_block: Optional[pydantic.conint(ge=0, strict=True)] = None

    public_name: Optional[str] = None
    version: Optional[str] = None

    network_rps: Optional[RPS] = None
    forward_rps: Optional[RPS] = None
    inference_rps: Optional[RPS] = None

    adapters: Sequence[str] = ()
    torch_dtype: Optional[str] = None
    quant_type: Optional[str] = None
    using_relay: Optional[bool] = None
    cache_tokens_left: Optional[pydantic.conint(ge=0, strict=True)] = None
    next_pings: Optional[Dict[str, pydantic.confloat(ge=0, strict=True)]] = None

    def to_tuple(self) -> Tuple[int, float, dict]:
        extra_info = dataclasses.asdict(self)
        del extra_info["state"], extra_info["throughput"]
        return (self.state.value, self.throughput, extra_info)

    @classmethod
    def from_tuple(cls, source: tuple):
        state, throughput = source[:2]
        extra_info = source[2] if len(source) > 2 else {}
        # pydantic will validate existing fields and ignore extra ones
        return cls(state=ServerState(state), throughput=throughput, **extra_info)


@dataclasses.dataclass
class RemoteModuleInfo:
    """A remote module that is served by one or more servers"""

    uid: ModuleUID
    servers: Dict[PeerID, ServerInfo]


@dataclasses.dataclass
class RemoteSpanInfo:
    """A chain of remote blocks served by one specific remote peer"""

    peer_id: PeerID
    start: int
    end: int
    server_info: ServerInfo

    @property
    def length(self) -> int:
        return self.end - self.start

    @property
    def state(self) -> ServerState:
        return self.server_info.state

    @property
    def throughput(self) -> float:
        return self.server_info.throughput


RPCInfo = Dict[str, Any]

Handle = int


@dataclasses.dataclass(frozen=True)
class InferenceMetadata:
    uid: ExpertUID
    prefix_length: int
    cache_handles: Tuple[Handle, ...]
    active_adapter: Optional[str]
<<<<<<< HEAD
=======
    
    
@dataclasses.dataclass(frozen=True)
class KVCache:
    kvs: Sequence[torch.Tensor]
    device: KVCacheMetadata

class KVCacheMetadata:
    device: TorchDevice               # 存在哪个设备上
    offloaded: bool = False             # 是否已 offload 到 CPU
    # TODO: add more device info
>>>>>>> 25058095
<|MERGE_RESOLUTION|>--- conflicted
+++ resolved
@@ -116,18 +116,4 @@
     uid: ExpertUID
     prefix_length: int
     cache_handles: Tuple[Handle, ...]
-    active_adapter: Optional[str]
-<<<<<<< HEAD
-=======
-    
-    
-@dataclasses.dataclass(frozen=True)
-class KVCache:
-    kvs: Sequence[torch.Tensor]
-    device: KVCacheMetadata
-
-class KVCacheMetadata:
-    device: TorchDevice               # 存在哪个设备上
-    offloaded: bool = False             # 是否已 offload 到 CPU
-    # TODO: add more device info
->>>>>>> 25058095
+    active_adapter: Optional[str]