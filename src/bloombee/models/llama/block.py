"""
LLaMA intermediate layer
Based on https://github.com/huggingface/transformers/blob/main/src/transformers/models/llama/modeling_llama.py
"""
import math
from typing import Optional, Tuple

import torch
import torch.nn as nn
import torch.nn.functional as F
from transformers.modeling_attn_mask_utils import _prepare_4d_causal_attention_mask
from transformers.models.llama.modeling_llama import (
    LlamaConfig,
    LlamaRMSNorm,
    repeat_kv,
    rotate_half,
)
import numpy as np
from bloombee.utils.cuda_graphs import make_inference_graphed_callable
from bloombee.flexgen_utils.ExecutionEnv import ExecutionEnv
from bloombee.flexgen_utils.compression import CompressionConfig
from bloombee.flexgen_utils.policy import Policy
from bloombee.flexgen_utils.pytorch_backend import fix_recursive_import, TorchTensor, TorchDevice
from bloombee.flexgen_utils.utils import ValueHolder, array_1d, array_2d, array_3d
from bloombee.models.llama.flex_llama import FLEX_LlamaAttention, FLEX_LlamaMLP, LlamaDecoderLayer, DUMMY_WEIGHT, apply_rotary_pos_emb, FLEX_LlamaRMSNorm
from bloombee.flexgen_utils.llama_config import get_llama_config, download_llama_weights
from bloombee.flexgen_utils.task import Task
from transformers import AutoTokenizer
import os
from bloombee.utils.memory_usage import see_memory_usage, nvidia_smi_usage

fix_recursive_import()

from pynvml import *



class OptimizedLlamaAttention(FLEX_LlamaAttention):
    def __init__(self, *args, **kwargs):
        super().__init__(*args, **kwargs)
        self._rotary_graph = None
        self.temp_hidden_states = ValueHolder()

    def _optimized_apply_rotary(self, query_states, key_states, cos, sin):
        if self._rotary_graph is None:
            self._rotary_graph = make_inference_graphed_callable(
                apply_rotary_pos_emb, sample_args=(query_states, key_states, cos, sin)
            )
        return self._rotary_graph(query_states, key_states, cos, sin)

    def forward( # pyright: ignore[reportIncompatibleMethodOverride]
        self,
        hidden_states: torch.Tensor,
        cache_read_buf: ValueHolder,
        weight_read_buf: ValueHolder,
        cache_write_buf: ValueHolder,
        k: Optional[int] = 0,
        attention_mask: Optional[torch.Tensor] = None,
        position_ids: Optional[torch.LongTensor] = None,
        past_key_value: Optional[Tuple[torch.Tensor]] = None,
        output_attentions: bool = False,
        use_cache: bool = False,
        cache_position: Optional[torch.LongTensor] = None,
        generated_tokens_num=0,
    ) -> Tuple[torch.Tensor, Optional[torch.Tensor], Optional[Tuple[torch.Tensor]]]:
        output_attentions = False
        assert not output_attentions

        print('🔧 OptimizedLlamaAttention.forward(): received position_ids:', position_ids)
        if position_ids is not None:
            print(f'🔧 position_ids shape: {position_ids.shape}, dtype: {position_ids.dtype}')
            print(f'🔧 position_ids content: {position_ids}')

        if position_ids is None:
            past_seen_tokens = past_key_value[0].shape[2] if past_key_value is not None else 0
            position_ids = torch.arange(
                past_seen_tokens,
                past_seen_tokens + hidden_states.shape[1],
                device=hidden_states.device,
                dtype=torch.long
            ).unsqueeze(0) # pyright: ignore[reportAssignmentType]
            print(f'🔧 Generated fallback position_ids: {position_ids}')

        print('🔧 Final position_ids before processing:', position_ids)

        if position_ids.numel() == 0 or generated_tokens_num == 0:
            start_position = 0
            print('🔧 position_ids is empty, using start_position=0')
        elif position_ids.dim() == 0:
            start_position = int(position_ids.item())
            print(f'🔧 position_ids is scalar: {start_position}')
        elif position_ids.dim() == 1:
            start_position = int(position_ids[0].item())
            print(f'🔧 position_ids is 1D, using first element: {start_position}')
        elif position_ids.dim() == 2:
            start_position = int(position_ids[0, 0].item())
            print(f'🔧 position_ids is 2D [{position_ids.shape[0]}, {position_ids.shape[1]}], using first element: {start_position}')
            if position_ids.shape[1] <= 10:
                print(f'🔧 Full position sequence: {position_ids[0].tolist()}')
        else:
            start_position = 0
            print(f'🔧 position_ids has unexpected dimensions {position_ids.dim()}, using fallback start_position=0')

        print(f'🔧 Extracted start_position: {start_position}')

        self.temp_hidden_states.val = super(OptimizedLlamaAttention, self).forward(
            hidden_states, cache_read_buf, weight_read_buf, attention_mask, cache_write_buf, start_position, k
        )
        return self.temp_hidden_states.val, None, None


class OptimizedLlamaDecoderLayer(LlamaDecoderLayer):
    def __init__(self, config: LlamaConfig, layer_id: int, env: ExecutionEnv, policy: Policy, weight_home: array_1d, path: str):
        nn.Module.__init__(self)
        self.layer_id = layer_id
        self.config = config
        self.env = env
        self.policy = policy

        self.self_attn = OptimizedLlamaAttention(config=config, env=env, policy=policy, layer_id=self.layer_id)
        self.mlp = FLEX_LlamaMLP(config=config, env=env, policy=policy, layer_id=self.layer_id)

        self.input_layernorm = FLEX_LlamaRMSNorm(config.hidden_size, eps=config.rms_norm_eps)
        self.post_attention_layernorm = FLEX_LlamaRMSNorm(config.hidden_size, eps=config.rms_norm_eps)

        self.pre_attn_graph = None
        self.post_attn_graph = None

        self.llama_config = config
        self.path = path
        self.num_gpu_batches = policy.num_gpu_batches

        layers = []
        layers.append(self.self_attn)
        layers.append(self.mlp)

        self.layers = layers
        self.num_layers = len(layers)

        if self.policy.act_gpu_percent == 100:
            self.act_home = self.env.gpu
        elif self.policy.act_cpu_percent == 100:
            self.act_home = self.env.cpu
        elif self.policy.act_disk_percent == 100:
            self.act_home = self.env.disk
        else:
            raise NotImplementedError()

        self.load_weight_stream = torch.cuda.Stream()
        self.load_cache_stream = torch.cuda.Stream()
        self.store_cache_stream = torch.cuda.Stream()

        num_layers, num_gpu_batches = self.num_layers, self.policy.num_gpu_batches
        self.cache_home = array_2d(num_layers, num_gpu_batches, ValueHolder)
        self.cache_read_buf = array_2d(num_layers, num_gpu_batches, ValueHolder)
        self.cache_write_buf = array_2d(num_layers, num_gpu_batches, ValueHolder)
        self.weight_read_buf = array_1d(num_layers, ValueHolder)
        self.attention_mask = array_1d(num_gpu_batches, ValueHolder)

        self.task = None

        self._cached_tokenizer = None
        self._cached_task = None
        self._is_initialized = False

        self.cache_manager = None
        self._init_cache_manager()

        self.init_all_weights()

        self.temp_hidden = ValueHolder()

    def _init_cache_manager(self):
        from bloombee.server.memory_cache_manager import init_cache_manager_shared
        from bloombee.server.cache_coordinator import get_cache_interface, create_device_info_from_policy

        self.cache_interface = get_cache_interface()
        if self.cache_interface is not None:
            self.cache_interface.register_layer(self.layer_id, {
                'layer_type': 'llama_decoder',
                'policy': self.policy
            })

        self.cache_manager = init_cache_manager_shared(self.policy, self.layer_id)

    def set_task(self, task):
        self.task = task
        for l in self.layers:
            l.set_task(task)

    def init_all_weights(self):
        self.weight_home = array_1d(self.num_layers, ValueHolder)
        for j in range(self.num_layers):
            self.init_weight(j)

    def init_weight(self, j):
        model_name = os.path.basename(self.llama_config._name_or_path.rstrip('/'))
        self.llama_config.name = model_name
        expanded_path = os.path.abspath(os.path.expanduser(
            os.path.join(self.path, f"{model_name}-np")))
        check_path = os.path.join(expanded_path, "embed_tokens.weight")
        if not os.path.exists(check_path) and DUMMY_WEIGHT not in check_path:
            download_llama_weights(self.llama_config.name, self.path)

        self.layers[j].init_weight(self.weight_home[j], expanded_path)

    def _optimized_input_layernorm(self, hidden_states):
        if self.pre_attn_graph is None:
            self.pre_attn_graph = make_inference_graphed_callable(
                self.input_layernorm.forward, sample_args=(hidden_states,)
            )
        return self.pre_attn_graph(hidden_states)

    def _optimized_output_layernorm(self, hidden_states):
        if self.post_attn_graph is None:
            self.post_attn_graph = make_inference_graphed_callable(
                self.post_attention_layernorm.forward, sample_args=(hidden_states,)
            )
        return self.post_attn_graph(hidden_states)

    def update_attention_mask(self, gererated_tokens_num, k, mask_length):
        if gererated_tokens_num > 0:
            mask = self.attention_mask[k]
            if mask.val is not None:
                mask.val = mask.val.device.extend_attention_mask(mask.val, [True])
                return

        gpu_batch_size = self.policy.gpu_batch_size

        attention_compute = (self.env.cpu if self.policy.cpu_cache_compute
                             else self.env.gpu)
        val = attention_compute.allocate(
            (self.policy.gpu_batch_size, mask_length), bool)
        mask_data = np.ones((gpu_batch_size, mask_length), dtype=bool)
        val.load_from_np(mask_data)
        print(f"update_attention_mask, mask_length: {mask_length}, val: {val}")
        self.attention_mask[k].store(val)

    def forward(
        self,
        hidden_states: torch.Tensor,
        *args,
        max_new_tokens: int = 1,
        do_sample: bool = True,
        temperature: float = 0.6,
        stop: Optional[int] = None,
        debug_mode: Optional[str] = None,
        cut_gen_len: Optional[int] = None,
        top_p: float = 0.9,
        verbose: int = 0,
        attention_mask: Optional[torch.Tensor] = None,
        position_ids: Optional[torch.LongTensor] = None,
        past_key_value: Optional[Tuple[torch.Tensor]] = None,
        output_attentions: Optional[bool] = False,
        use_cache: Optional[bool] = False,
        cache_position: Optional[torch.LongTensor] = None,
        **kwargs,
    ) -> Tuple[torch.FloatTensor, Optional[Tuple[torch.FloatTensor, torch.FloatTensor]]]:
        residual = hidden_states

        if self._cached_tokenizer is None:
            self._cached_tokenizer = AutoTokenizer.from_pretrained(f"huggyllama/{self.llama_config.name}", padding_side="left", legacy=False)
            self._cached_tokenizer.pad_token = '[PAD]'
        tokenizer = self._cached_tokenizer

        num_prompts = 1

        actual_prompt_len = hidden_states.shape[1] if hidden_states.shape[1] > 0 else 1
        prompt_len, gen_len, cut_gen_len = actual_prompt_len, max_new_tokens, max_new_tokens

        print(f"prompt_len: {prompt_len}")
        print(f"gen_len: {gen_len}")
        print(f"hidden_states: {hidden_states}")

        task_changed = (self._cached_task is None or
                        self._cached_task.gen_len != max_new_tokens or
                        self._cached_task.prompt_len != actual_prompt_len)

        if task_changed:
            inputs = get_test_inputs(prompt_len, num_prompts, tokenizer)
            if not self._is_initialized:
                print('inputs shape and content:', inputs)
                print('inputs[0] length:', len(inputs[0]) if inputs else 0)

            self._cached_task = Task(
                inputs=inputs,
                prompt_len=len(inputs[0]),
                gen_len=max_new_tokens,
                cut_gen_len=cut_gen_len,
                do_sample=do_sample,
                temperature=temperature,
                stop=stop,
                top_p=top_p
            )
            if not self._is_initialized:
                print(f'Task created - prompt_len: {self._cached_task.prompt_len}, gen_len: {self._cached_task.gen_len}')
                self._is_initialized = True

        task = self._cached_task

        num_layers = self.num_layers
        num_gpu_batches = self.num_gpu_batches
        gpu_batch_size = self.policy.gpu_batch_size
        overlap = self.policy.overlap
        num_prompts = len(task.inputs)
        prompt_len, gen_len = task.prompt_len, task.gen_len

        self.output_ids = np.ones((num_prompts, prompt_len + gen_len), dtype=np.int64)
        self.output_ids[:, :prompt_len] = np.asarray(task.inputs)

        num_layers, num_gpu_batches = self.num_layers, self.policy.num_gpu_batches
        for j in range(num_layers):
            for k in range(num_gpu_batches):
                self.cache_read_buf[j][k].clear()
                self.cache_write_buf[j][k].clear()
        for j in range(num_layers):
            self.weight_read_buf[j].clear()
        for k in range(num_gpu_batches):
            self.attention_mask[k].clear()

        self.hidden = array_3d(gen_len, num_layers, num_gpu_batches, ValueHolder)

        data = hidden_states
        device = TorchDevice(data.device)
        tensor_data = TorchTensor(shape=data.shape, data=data, dtype=data.dtype, device=device)
        self.hidden[0][0][0].store(tensor_data)

        print(f"num_gpu_batches: {self.num_gpu_batches}")
        print(f"input batch size: {hidden_states.shape[0]}")
        print(f"gpu_batch_size: {self.policy.gpu_batch_size}")

        self.task = task
        self.set_task(task)
        if self.policy.cpu_cache_compute:
            self.env.cpu.init_attention_compute_workspace(self.config, self.task, self.policy)

        debug_mode = kwargs.get('debug_mode', None)
        overlap = self.policy.overlap if hasattr(self.policy, 'overlap') else False

        if debug_mode is None:
            if not overlap:
                if position_ids is not None and position_ids.numel() > 0:
                    current_position = position_ids.flatten()[0].item()
                    print(f'🔧 Using actual position from position_ids: {current_position}')
                else:
                    current_position = 0
                    print(f'🔧 No position_ids provided, using fallback position: {current_position}')

                i = current_position

                for k in range(self.num_gpu_batches):
                    if i == 0:
                        mask_length = hidden_states.shape[1]
                    else:
                        mask_length = i
                    self.update_attention_mask(0, k, mask_length)

                for j in range(self.num_layers):
                    for k in range(self.num_gpu_batches):
                        self.load_weight(i, j, k, overlap=False)

                final_outputs = []
                generated_tokens_num = 0
                if position_ids is not None and position_ids.numel() > 0:
                    generated_tokens_num = position_ids.flatten()[-1].item() - self.task.prompt_len + 1
                for k in range(self.num_gpu_batches):
                    for j in range(self.num_layers):
<<<<<<< HEAD
                        if j == 0:
=======
                        # 加载当前层的缓存
                        # self.load_cache(i, j, k, overlap=False)
                        # self.load_hidden(i, j, k)
                        if j == 0 and past_key_value is not None:
>>>>>>> c5dc29f0
                            past_key, past_value = past_key_value
                            # Normalize past shapes into [B, H, S, D]
                            if past_key.dim() == 3:
                                # from backend packed: [B*H, D, S] or [B*H, S, D]
                                bh, x1, x2 = past_key.shape
                                b = hidden_states.shape[0]
                                h = bh // b
                                d = self.self_attn.head_dim
                                s = x2 if x1 == d else x1
                                if x1 == d and x2 == s:
                                    k_bhsd = past_key.permute(0, 2, 1)
                                else:
                                    k_bhsd = past_key
                                v_bhsd = past_value if past_value.shape[1] == s else past_value.permute(0, 2, 1)
                                past_key = k_bhsd.view(b, h, s, d)
                                past_value = v_bhsd.view(b, h, s, d)
                            # Transform to FlexGen expected (s, b*h, d)
                            b, h, s, d = past_key.shape
<<<<<<< HEAD

                            past_k_new = past_key.permute(2, 0, 1, 3).contiguous().view(s, b * h, d)
                            past_v_new = past_value.permute(2, 0, 1, 3).contiguous().view(s, b * h, d)

=======
                            past_k_new = past_key.permute(2, 0, 1, 3).contiguous().view(s, b * h, d)
                            past_v_new = past_value.permute(2, 0, 1, 3).contiguous().view(s, b * h, d)
>>>>>>> c5dc29f0
                            self.cache_read_buf[0][0].store((past_k_new, past_v_new))

                        layer_output = self.compute_layer(i, j, k, position_ids=position_ids, generated_tokens_num=generated_tokens_num)

                        if j == 0:
                            k_new, v_new = self.cache_write_buf[0][0].pop()
<<<<<<< HEAD
                            k_new_tensor = k_new.data
                            v_new_tensor = v_new.data
                            key = k_new_tensor.permute(1, 2, 0)
                            value = v_new_tensor.permute(1, 0, 2)
                            print(f"decoder, k_new: {key}, v_new: {value}, k_new.shape: {key.shape}")
=======
                            # Support compressed KV: decompress to torch.Tensor when needed
                            try:
                                from bloombee.flexgen_utils.pytorch_backend import DeviceType
                                def to_torch_tensor(x):
                                    # If FlexGen compressed tensor, decompress
                                    if hasattr(x, 'device') and (
                                        getattr(getattr(x, 'device', None), 'device_type', None) == DeviceType.COMPRESSED
                                        or (hasattr(x, 'data') and isinstance(getattr(x, 'data'), tuple) and len(getattr(x, 'data')) == 3)
                                    ):
                                        return x.device.decompress(x)
                                    # If FlexGen TorchTensor, return underlying torch tensor
                                    return getattr(x, 'data', x)
                                k_new_tensor = to_torch_tensor(k_new)
                                v_new_tensor = to_torch_tensor(v_new)
                            except Exception:
                                # Fallback to raw data if decompress pathway is unavailable
                                k_new_tensor = getattr(k_new, 'data', k_new)
                                v_new_tensor = getattr(v_new, 'data', v_new)
                            # Backend expects new_kvs shapes:
                            #   key:   (b*h, d, s)
                            #   value: (b*h, s, d)
                            key = k_new_tensor.permute(1, 2, 0)  # → (b*h, d, s)
                            value = v_new_tensor.permute(1, 0, 2)  # → (b*h, s, d)
                            print(f"decoder, k_new shaped for backend: {key.shape}, v_new: {value.shape}")
>>>>>>> c5dc29f0
                            past_key_value = (key, value)

                            self.cache_write_buf[0][0].store((k_new, v_new))

                    print(f"forward, layer_output: {layer_output}")
                    final_outputs.append(layer_output.data.clone())

        print(f"final_outputs: {len(final_outputs)}")
        if len(final_outputs) == 1:
            hidden_states = final_outputs[0]
        else:
            hidden_states = torch.cat(final_outputs, dim=0)
        print(f"final hidden_states: {hidden_states}")

        outputs = (hidden_states, past_key_value)
        torch.cuda.empty_cache()
        return outputs

    def load_weight(self, i, j, k, overlap=True):
        if overlap:
            with torch.cuda.stream(self.load_weight_stream):
                self.layers[j].load_weight(self.weight_home[j], self.weight_read_buf[j], k)
        else:
            self.layers[j].load_weight(self.weight_home[j], self.weight_read_buf[j], k)

    def delete_weight(self, j, k):
        if k == 0:
            for x in self.weight_home[j].pop():
                if isinstance(x, ValueHolder):
                    for y in x.pop():
                        y.delete()
                else:
                    x.delete()

    def init_cache(self, j, k):
        self.layers[j].init_cache_one_gpu_batch(self.cache_home[j][k])

    def load_cache(self, i, j, k, overlap=True):
        if i == 0:
            return

        if overlap:
            with torch.cuda.stream(self.load_cache_stream):
                self.layers[j].load_cache(self.cache_home[j][k], self.cache_read_buf[j][k], i)
        else:
            self.layers[j].load_cache(self.cache_home[j][k], self.cache_read_buf[j][k], i)

        if j == 0:
            cache_buf = self.cache_read_buf[j][k]
            if cache_buf.val is not None:
                k_cache, v_cache = cache_buf.val
                if i == 12 or i == 13:
                    print(f"after load cache, k_cache: {k_cache}, v_cache: {v_cache}")
                if isinstance(k_cache, tuple) and len(k_cache) == 2:
                    k_data = k_cache[0]
                    print(f"load_cache i={i}, j={j}, k={k}: k_cache.shape={k_data.shape if hasattr(k_data, 'shape') else 'no shape'}")
                    if hasattr(k_data, 'data'):
                        print(f"  k_cache stats: mean={k_data.data.mean():.6f}, std={k_data.data.std():.6f}")
                        print(f"  k_cache first few: {k_data.data.flatten()[:10]}")
                elif hasattr(k_cache, 'shape'):
                    print(f"load_cache i={i}, j={j}, k={k}: k_cache.shape={k_cache.shape}")
                    if hasattr(k_cache, 'data'):
                        print(f"  k_cache stats: mean={k_cache.data.mean():.6f}, std={k_cache.data.std():.6f}")
                        print(f"  k_cache first few: {k_cache.data.flatten()[:10]}")
                else:
                    print(f"load_cache i={i}, j={j}, k={k}: k_cache type={type(k_cache)}")
            else:
                print(f"load_cache i={i}, j={j}, k={k}: cache_read_buf.val is None")

    def store_cache(self, i, j, k, overlap=True):
        if k == -1:
            k = self.num_gpu_batches - 1
            j -= 1
        if j == -1:
            j = self.num_layers - 1
            i -= 1
            if i == -1:
                return

        print(f"store_cache in block")
        if overlap:
            with torch.cuda.stream(self.store_cache_stream):
                self.layers[j].store_cache(self.cache_home[j][k], self.cache_write_buf[j][k], i)
            torch.cuda.synchronize()
        else:
            self.layers[j].store_cache(self.cache_home[j][k], self.cache_write_buf[j][k], i)

    def delete_cache(self, j, k):
        v = self.cache_home[j][k].pop()
        if v:
            for x in v:
                x.delete()

    def load_hidden(self, i, j, k):
        if k == self.num_gpu_batches:
            k = 0
            j += 1
        if j == self.num_layers:
            j = 0
            i += 1
            if i == self.execute_gen_len:
                return

        dst = self.layers[j].compute
        if j == 0:
            gpu_batch_size = self.policy.gpu_batch_size
            left, right = k * gpu_batch_size, (k + 1) * gpu_batch_size
            if i == 0:
                val = dst.allocate((gpu_batch_size, self.task.prompt_len), np.int32)
                val.load_from_np(self.output_ids[left:right, :self.task.prompt_len])
            else:
                pos = self.task.prompt_len + i
                val = dst.allocate((gpu_batch_size, 1), np.int32)
                val.load_from_np(self.output_ids[left:right, pos - 1:pos])
        else:
            val = self.hidden[0][j - 1][k].pop().move(dst)

        self.hidden[0][j][k].store(val)

    def load_hidden_mlp(self, i, j, k):
        self.hidden[0][j][k].store(self.temp_hidden.val)

    def store_hidden(self, i, j, k):
        if k == -1:
            k = self.num_gpu_batches - 1
            j -= 1
        if j == -1:
            j = self.num_layers - 1
            i -= 1
            if i == -1:
                return

        if j == self.num_layers - 1:
            gpu_batch_size = self.policy.gpu_batch_size
            left, right = k * gpu_batch_size, (k + 1) * gpu_batch_size
            ids = self.hidden[0][j][k].pop().data.detach().cpu().numpy()
            pos = self.task.prompt_len + i
            if self.task.stop:
                stopped = self.stopped[left:right]
                self.output_ids[left:right, pos:pos + 1] = np.where(
                    stopped, self.config.pad_token_id, ids)
                stopped[:] = np.logical_or(stopped, ids == self.task.stop)
            else:
                self.output_ids[left:right, pos:pos + 1] = ids
        else:
            x = self.hidden[0][j][k]
            if x.val:
                x.val = x.val.move(self.act_home)

    def compute_layer(self, i, j, k, position_ids=None, generated_tokens_num=0):
        if j == 1:
            self.hidden[0][j][k].val = self.temp_hidden.val

        print(f'🔧 compute_layer: i={i}, j={j}, k={k}, received position_ids={position_ids}')

        self.layers[j].forward(hidden_states=self.hidden[0][j][k],
                               cache_read_buf=self.cache_read_buf[j][k],
                               weight_read_buf=self.weight_read_buf[j],
                               cache_write_buf=self.cache_write_buf[j][k],
                               k=k,
                               attention_mask=self.attention_mask[k],
                               position_ids=position_ids,
                               generated_tokens_num=generated_tokens_num)

        self.temp_hidden.val = self.layers[j].temp_hidden_states.val
        return self.layers[j].temp_hidden_states.val


class WrappedLlamaBlock(OptimizedLlamaDecoderLayer):
    def forward(
        self,
        hidden_states: torch.Tensor,
        *args,
        attention_mask: Optional[torch.Tensor] = None,
        position_ids: Optional[torch.LongTensor] = None,
        layer_past: Optional[Tuple[torch.Tensor]] = None,
        use_cache: bool = False,
        **kwargs,
    ) -> Tuple[torch.FloatTensor, Optional[Tuple[torch.FloatTensor, torch.FloatTensor]]]:
        batch_size, seq_length, _ = hidden_states.shape

        seq_length_with_past = seq_length
        past_key_values_length = 0

        past_key_value = layer_past
        if past_key_value is not None:
            past_key_values_length = past_key_value[0].shape[2]
            seq_length_with_past = seq_length_with_past + past_key_values_length
            past_key_value = self._reorder_cache_from_bloom_to_llama(past_key_value, batch_size, past_key_values_length)

        print(f'🔧 WrappedLlamaBlock.forward: received position_ids={position_ids}')
        if position_ids is not None:
            print(f'🔧 WrappedLlamaBlock.forward: position_ids shape={position_ids.shape}, content={position_ids}')

        print(f"WrappedLlamaBlock, hidden_states: {hidden_states}, seq_length: {seq_length}, past_key_value: {past_key_value}")
        if attention_mask is None:
            attention_mask = torch.ones(
                (batch_size, seq_length), dtype=torch.bool, device=hidden_states.device
            )
        attention_mask = _prepare_4d_causal_attention_mask(
            attention_mask=attention_mask,
            input_shape=(batch_size, seq_length),
            inputs_embeds=hidden_states,
            past_key_values_length=past_key_values_length,
        )

        import logging
        offload_logger = logging.getLogger('bloombee.offloading')

        if position_ids is not None:
            if position_ids.shape == (1, 1) and position_ids[0][0].item() == 0:
                current_position = 0
            else:
                current_position = position_ids[0][0].item()
        else:
            if past_key_value is not None:
                current_position = past_key_value[0].shape[2]
            else:
                current_position = 0

        layer_id = getattr(self, 'layer_id', 0)

        offload_logger.info(f" position info - current_position:{current_position}, layer_id:{layer_id}")
        if position_ids is not None:
            offload_logger.info(f"   - position_ids shape: {position_ids.shape}")
            offload_logger.info(f"   - position_ids: {position_ids}")
        if past_key_value is not None:
            offload_logger.info(f"   - past_key_value length: {past_key_value[0].shape[2]}")

        if hasattr(self, 'cache_interface') and self.cache_interface is not None and current_position > 0:
            offload_logger.info(f" WrappedLlamaBlock.load_cache - pos:{current_position}, layer:{layer_id}")
            try:
                result = self.cache_interface.load_cache(layer_id, current_position, str(hidden_states.device), 0)
                if result is not None:
                    offload_logger.info(f" load cache - pos:{current_position}, layer:{layer_id}")
                else:
                    offload_logger.warning(f" cache not exist - pos:{current_position}, 层:{layer_id}")
            except Exception as e:
                offload_logger.warning(f"{e}")
        elif hasattr(self, 'cache_manager') and self.cache_manager is not None and current_position > 0:
            offload_logger.info(f" WrappedLlamaBlock.load_cache (fallback) - :{current_position}, :{layer_id}")
            try:
                result = self.cache_manager.load_cache(current_position, layer_id, 0)
                if result is not None:
                    offload_logger.info(f" 成功加载缓存 (fallback) - :{current_position}, :{layer_id}")
                else:
                    offload_logger.warning(f":{current_position}, :{layer_id}")
            except Exception as e:
                offload_logger.warning(f" KVCacheManager load_cache fail: {e}")

        outputs = super().forward(
            hidden_states,
            *args,
            attention_mask=attention_mask,
            position_ids=position_ids,
            past_key_value=past_key_value,
            use_cache=use_cache,
            **kwargs,
        )
        hidden_states, past_key_value = outputs
        print('block.py WrappedLlamaBlock forward : outputs ', hidden_states)
        print(f"WrappedLlamaBlock.forward, past_key_value: {past_key_value}")
        print('use_cache', use_cache)

        if hasattr(self, 'cache_interface') and self.cache_interface is not None:
            offload_logger.info(f"WrappedLlamaBlock.store_cache - pos:{current_position}, layer:{layer_id}")
            try:
                if past_key_value is not None:
                    handle = self.cache_interface.store_cache(layer_id, current_position, past_key_value, hidden_states.device, 0)
                    if handle is not None:
                        offload_logger.info(f"load cache - pos:{current_position}, layer:{layer_id}, handle:{handle}")
                    else:
                        offload_logger.warning(f"load cache fail:{current_position}, layer:{layer_id}")
                else:
                    offload_logger.warning(f" past_key_value is empty，skip store_cache")
            except Exception as e:
                offload_logger.warning(f"store_cache fail: {e}")
        elif hasattr(self, 'cache_manager') and self.cache_manager is not None:
            offload_logger.info(f"WrappedLlamaBlock.store_cache (fallback) - pos:{current_position}, layer:{layer_id}")
            try:
                from bloombee.server.memory_cache import UnifiedCache, DeviceInfo
                from bloombee.server.cache_coordinator import create_device_info_from_policy

                if past_key_value is not None:
                    device_info = create_device_info_from_policy(
                        self.policy if hasattr(self, 'policy') else None,
                        str(hidden_states.device)
                    )

                    unified_cache = UnifiedCache(
                        past_key_value=past_key_value,
                        device_info=device_info
                    )

                    self.cache_manager.store_cache(unified_cache, current_position, layer_id, 0)
                    offload_logger.info(f":{current_position}, :{layer_id}, :{device_info.device_type} ({device_info.device_id})")
                else:
                    offload_logger.warning(f"⚠️ past_key_value为空，跳过store_cache")
            except Exception as e:
                offload_logger.warning(f"⚠️ KVCacheManager store_cache失败: {e}")

        return outputs

    def _reorder_cache_from_bloom_to_llama(
        self, key_value: Tuple[torch.Tensor], batch_size: int, seq_length: int
    ) -> Tuple[torch.Tensor]:
        key_states, value_states = key_value
        # If already in [B, H, S, D], return as-is
        if key_states.dim() == 4 and value_states.dim() == 4:
            return key_states, value_states
        # Otherwise, expect Bloom-style packed heads: key [B*H, D, S] or [B*H, S, D], value [B*H, S, D] or [B*H, D, S]
        if key_states.dim() == 3:
            bh, d1, d2 = key_states.shape
            # Make key [B*H, S, D]
            if d2 == self.self_attn.head_dim and d1 == seq_length:
                # currently [B*H, S, D] — ok
                key_bhsd = key_states
            elif d1 == self.self_attn.head_dim and d2 == seq_length:
                # currently [B*H, D, S] — permute
                key_bhsd = key_states.permute(0, 2, 1).contiguous()
            else:
                # Fallback: assume second dim is sequence
                key_bhsd = key_states.permute(0, 2, 1).contiguous()

            # Value to [B*H, S, D]
            if value_states.shape[1] == seq_length:
                val_bhsd = value_states
            else:
                val_bhsd = value_states.permute(0, 2, 1).contiguous()

            # Reshape into [B, H, S, D]
            h = self.self_attn.num_key_value_heads
            d = self.self_attn.head_dim
            key_out = key_bhsd.view(batch_size, h, seq_length, d)
            val_out = val_bhsd.view(batch_size, h, seq_length, d)
            return (key_out, val_out)
        # Unexpected shapes; return as-is to avoid crashes
        return key_states, value_states

    def _reorder_cache_from_llama_to_bloom(
        self, key_value: Tuple[torch.Tensor], batch_size: int, seq_length: int
    ) -> Tuple[torch.Tensor]:
        key_states, value_states = key_value
        value_states = value_states.view(
            batch_size * self.self_attn.num_key_value_heads, seq_length, self.self_attn.head_dim
        )
        key_states = key_states.view(*value_states.shape)
        key_states = key_states.permute(0, 2, 1)
        return (key_states, value_states)


def get_test_inputs(prompt_len, num_prompts, tokenizer):
    prompts = [""]
    input_ids = tokenizer(prompts, padding=False, truncation=True).input_ids
    return (input_ids[0],) * num_prompts<|MERGE_RESOLUTION|>--- conflicted
+++ resolved
@@ -365,14 +365,12 @@
                     generated_tokens_num = position_ids.flatten()[-1].item() - self.task.prompt_len + 1
                 for k in range(self.num_gpu_batches):
                     for j in range(self.num_layers):
-<<<<<<< HEAD
-                        if j == 0:
-=======
+
                         # 加载当前层的缓存
                         # self.load_cache(i, j, k, overlap=False)
                         # self.load_hidden(i, j, k)
                         if j == 0 and past_key_value is not None:
->>>>>>> c5dc29f0
+
                             past_key, past_value = past_key_value
                             # Normalize past shapes into [B, H, S, D]
                             if past_key.dim() == 3:
@@ -391,28 +389,16 @@
                                 past_value = v_bhsd.view(b, h, s, d)
                             # Transform to FlexGen expected (s, b*h, d)
                             b, h, s, d = past_key.shape
-<<<<<<< HEAD
 
                             past_k_new = past_key.permute(2, 0, 1, 3).contiguous().view(s, b * h, d)
                             past_v_new = past_value.permute(2, 0, 1, 3).contiguous().view(s, b * h, d)
-
-=======
-                            past_k_new = past_key.permute(2, 0, 1, 3).contiguous().view(s, b * h, d)
-                            past_v_new = past_value.permute(2, 0, 1, 3).contiguous().view(s, b * h, d)
->>>>>>> c5dc29f0
                             self.cache_read_buf[0][0].store((past_k_new, past_v_new))
 
                         layer_output = self.compute_layer(i, j, k, position_ids=position_ids, generated_tokens_num=generated_tokens_num)
 
                         if j == 0:
                             k_new, v_new = self.cache_write_buf[0][0].pop()
-<<<<<<< HEAD
-                            k_new_tensor = k_new.data
-                            v_new_tensor = v_new.data
-                            key = k_new_tensor.permute(1, 2, 0)
-                            value = v_new_tensor.permute(1, 0, 2)
-                            print(f"decoder, k_new: {key}, v_new: {value}, k_new.shape: {key.shape}")
-=======
+
                             # Support compressed KV: decompress to torch.Tensor when needed
                             try:
                                 from bloombee.flexgen_utils.pytorch_backend import DeviceType
@@ -437,7 +423,6 @@
                             key = k_new_tensor.permute(1, 2, 0)  # → (b*h, d, s)
                             value = v_new_tensor.permute(1, 0, 2)  # → (b*h, s, d)
                             print(f"decoder, k_new shaped for backend: {key.shape}, v_new: {value.shape}")
->>>>>>> c5dc29f0
                             past_key_value = (key, value)
 
                             self.cache_write_buf[0][0].store((k_new, v_new))
