--- conflicted
+++ resolved
@@ -554,14 +554,6 @@
         self.task = task
         self.set_task(task)
         # print('self.task ', self.task)
-<<<<<<< HEAD
-         
-=======
-        if task_changed:
-            for j in range(num_layers):
-                for k in range(num_gpu_batches):
-                    self.init_cache(j, k)
->>>>>>> 9ffe60f5
         if self.policy.cpu_cache_compute:
             self.env.cpu.init_attention_compute_workspace(self.config, self.task, self.policy)
         
