from __future__ import annotations

import asyncio
import contextlib
import multiprocessing as mp
import sys
from enum import Enum
from itertools import chain
from typing import Any, AsyncIterator, Dict, Iterable, List, Optional, Sequence, Tuple

from time import perf_counter
import numpy as np

import torch
from async_timeout import timeout
from hivemind import (
    DHT,
    MSGPackSerializer,
    P2PContext,
    PeerID,
    deserialize_tensor_stream,
    deserialize_torch_tensor,
    nested_flatten,
    nested_pack,
    serialize_torch_tensor,
)
from hivemind.moe.server.connection_handler import ConnectionHandler
from hivemind.p2p.p2p_daemon import DEFAULT_MAX_MSG_SIZE
from hivemind.proto import runtime_pb2
from hivemind.utils.asyncio import amap_in_executor, anext
from hivemind.utils.logging import get_logger
from hivemind.utils.streaming import split_for_streaming

import bloombee
from bloombee.data_structures import CHAIN_DELIMITER, UID_DELIMITER, Handle, ModuleUID
from bloombee.server.backend import TransformerBackend
from bloombee.server.memory_cache import AllocationFailed
from bloombee.server.block_functions import iterate_rpc_inference, run_rpc_backward, run_rpc_forward
from bloombee.server.task_prioritizer import DummyTaskPrioritizer, TaskPrioritizerBase
from bloombee.utils.convert_block import QuantType

logger = get_logger(__name__)

# Create dedicated offloading debug logger
import logging
offload_logger = logging.getLogger('bloombee.offloading')
offload_logger.setLevel(logging.INFO)

from datetime import datetime, timezone  
# def print_time_now(s):
#     # Get the current time in UTC  
#     current_utc_datetime = datetime.now(timezone.utc)  
#     # Format the datetime to the desired string format  
#     formatted_utc_time = current_utc_datetime.strftime('%Y-%m-%d %H:%M:%S.%f %Z')  
#     print('\t\t\t'+s+" UTC Time: "+ str(formatted_utc_time) )  
    


# Fix pickling protobufs, see https://stackoverflow.com/a/74873028
sys.modules["runtime_pb2"] = runtime_pb2


CACHE_TOKENS_AVAILABLE = "cache_tokens_available"


class Event(Enum):
    NEW_SESSION = 0
    END_SESSION = 1
    PUSH = 2
    SHUTDOWN = 3


class TransformerConnectionHandler(ConnectionHandler):
    """Handles three request types: forward, backward and forward-incremental (inference)"""

    module_backends: Dict[ModuleUID, TransformerBackend]

    def __init__(
        self,
        dht: DHT,
        module_backends: Dict[str, TransformerBackend],
        *,
        adapters: Optional[Sequence[str]],
        dht_prefix: str,
        handler_event_queues: Sequence[mp.Queue],
        handler_index: int,
        inference_max_length: int,
        request_timeout: float,
        session_timeout: float,
        step_timeout: float,
        task_prioritizer: TaskPrioritizerBase = DummyTaskPrioritizer(),
        quant_type: QuantType,
    ):
        super().__init__(dht, module_backends)
        for module_backend in self.module_backends.values():
            assert isinstance(module_backend, TransformerBackend)
        self.dht_prefix = dht_prefix
        self.adapters = adapters
        self._handler_event_queues = handler_event_queues
        self._handler_index = handler_index
        self._own_event_queue = handler_event_queues[handler_index]
        self._listener_task: Optional[asyncio.Task] = None
        self._session_queues: Dict[str, asyncio.Queue] = {}
        self._session_handlers: Dict[str, int] = {}

        self.inference_max_length = inference_max_length
        self.request_timeout = request_timeout
        self.session_timeout, self.step_timeout = session_timeout, step_timeout
        self._prioritizer = task_prioritizer
        self.quant_type = quant_type

    async def add_p2p_handlers(self, *args, **kwargs) -> None:
        if self._listener_task is None:
            # Start listening to our own event queue before we accept any requests
            self._listener_task = asyncio.create_task(self._listen_to_event_queue())
        await super().add_p2p_handlers(*args, **kwargs)

    def shutdown(self):
        if self.is_alive():
            self._outer_pipe.send("_shutdown")
            self._own_event_queue.put((Event.SHUTDOWN, None, None))
            self.join(self.shutdown_timeout)
            if self.is_alive():
                logger.warning(f"{self.__class__.__name__} failed to shut down gracefully, sending SIGTERM")
                self.terminate()

    async def _gather_inputs(
        self, requests: AsyncIterator[runtime_pb2.ExpertRequest], context: P2PContext
    ) -> Tuple[str, List[torch.Tensor], Dict]:
        block_uid, metadata = None, None

        def _unpack(req: runtime_pb2.ExpertRequest) -> Iterable[runtime_pb2.Tensor]:
            nonlocal block_uid, metadata

            if block_uid is None:
                block_uid = req.uid
            elif block_uid != req.uid:
                raise ValueError("Block uids differ in one request")

            if metadata is None:
                metadata = MSGPackSerializer.loads(req.metadata) if req.metadata else {}

            return req.tensors

        tensors_stream = amap_in_executor(_unpack, requests)
        inputs = await deserialize_tensor_stream(tensors_stream)
        assert isinstance(block_uid, str) and isinstance(metadata, dict)
        return block_uid, inputs, metadata

    async def rpc_inference(
        self,
        requests: AsyncIterator[runtime_pb2.ExpertRequest],
        context: P2PContext,
    ) -> AsyncIterator[runtime_pb2.ExpertResponse]:
        """Compute a single step of inference using attention cache; update attention cache accordingly."""
        # offload_logger.info(" Start inference request - rpc_inference")
        # print_time_now('')
        async with timeout(self.session_timeout):
            
            try:
                request = await asyncio.wait_for(anext(requests), self.step_timeout)
            except asyncio.TimeoutError:
                self._log_request("rpc_inference.open", None, context, warning="timed out")
                return

            # RPC Debug: Log received request size
            request_tensor_sizes = [len(tensor.buffer) for tensor in request.tensors]
            request_metadata_size = len(request.metadata) if request.metadata else 0
            total_request_size = sum(request_tensor_sizes) + request_metadata_size
            

            requested_uids = self._check_uids(request.uid)
            self._log_request("rpc_inference.open", requested_uids, context)
            try:
                start_time = perf_counter()
                
                metadata = MSGPackSerializer.loads(request.metadata) if request.metadata else {}
                end_msg_serial_time = perf_counter()
                # print_time_now('')
                
                requested_backends = tuple(self.module_backends[uid] for uid in requested_uids)
                max_length = metadata.get("max_length")
                points = metadata.get("points", 0)
                session_id = metadata.get("session_id")
                alloc_timeout = float(metadata.get("alloc_timeout", 0.0))
                args_structure = metadata.get("args_structure")
                if not requested_uids:
                    raise ValueError("User must specify at least one block for inference, but got none")
                assert isinstance(
                    max_length, int
                ), f"rpc_inference metadata must contain int max_length, got {max_length}"
                assert isinstance(
                    points, (float, int)
                ), f"rpc_inference should have number of points as a number or None, got {points}"
                if not 0 <= max_length <= self.inference_max_length:
                    raise ValueError(
                        f"Cannot allocate KV cache for {max_length} tokens, max = {self.inference_max_length}"
                    )

                batch_size = request.tensors[0].size[0] if request.tensors else 1
                end_batch_size_time = perf_counter()
                # print_time_now('')
                
                push_time = []
                # offload_logger.info(f" Inference parameters:")
                # offload_logger.info(f"   - batch size: {batch_size}")
                # offload_logger.info(f"   - max length: {max_length}")
                # offload_logger.info(f"   - allocation timeout: {alloc_timeout}")
                # offload_logger.info(f"   - requested UIDs: {requested_uids}")
                
                async with self._allocate_cache(
                    requested_backends, batch_size=batch_size, max_length=max_length, timeout=alloc_timeout
                ) as cache_handles:
                    end_cache_time = perf_counter()
                    # offload_logger.info(f" Cache allocation completed - time: {end_cache_time- end_batch_size_time:.3f}s")
                    # print('cache allocate time ', end_cache_time- end_batch_size_time)
                    
                    background_tasks = set()
                    step_=0
                    warmup_completed = False  # Track if warmup/prefill phase is completed
                    # print('before async for output_tensors, can_push, step_metadata in iterate_rpc_inference() ') ###
                    # print_time_now('')
                    # offload_logger.info(" Start inference iteration")
                    async for output_tensors, can_push, step_metadata in iterate_rpc_inference(
                        requested_uids=requested_uids,
                        requested_backends=requested_backends,
                        active_adapter=self._get_active_adapter(metadata),
                        input_iterator=self._iterate_inference_steps(
                            request, requests, session_id, requested_uids, context
                        ),
                        cache_handles=cache_handles,
                        max_length=max_length,
                        prioritizer=self._prioritizer,
                        points=points,
                        quant_type=self.quant_type,
                        args_structure=args_structure,
                    ):
                        # offload_logger.info(f" Inference step {step_}: can_push={can_push}")
                        # print('=================================================   server rpc_inference step ',step_) ###
                        # print_time_now('')
                        step_+=1 ###
                        
                        # After first step (warmup/prefill), clean up temporary shared memory
                        # This helps reduce /dev/shm peak usage on systems with limited shared memory
                        # For larger batch sizes, perform cleanup more aggressively
                        if not warmup_completed and step_ > 0:
                            warmup_completed = True
                            self._cleanup_warmup_shared_memory()
                        # For large batch sizes, also cleanup periodically to prevent accumulation
                        elif step_ > 0 and step_ % 5 == 0 and batch_size >= 20:
                            self._cleanup_warmup_shared_memory()
                        
                        can_push_case_time=perf_counter() ###

                        if can_push:
                            # print('request uid list ', request.uid)
                            # print('output_tensors[0] ', output_tensors[0]) # buffer: binary
                            # print('step_metadata ', step_metadata)
                            task = asyncio.create_task(self._push_outputs(request, output_tensors[0], step_metadata))
                            background_tasks.add(task)  # Keep reference until it is done to save it from GC
                            task.add_done_callback(background_tasks.discard)
                        start_ExpertResponse_time=perf_counter() ###
                        push_time.append(start_ExpertResponse_time-can_push_case_time) ###
                        # print('current step push outputs task prepare time ', start_ExpertResponse_time-can_push_case_time) ###
                        # print_time_now('')
                        yield runtime_pb2.ExpertResponse(tensors=output_tensors)
                        end_ExpertResponse_time=perf_counter() ###
                        # print('runtime_pb2.ExpertResponse push outputs respond time', end_ExpertResponse_time-start_ExpertResponse_time) ###
                        # print_time_now('')
                        
                    end_iterate_rpc_inference_time=perf_counter() ###
                    # print('mean push time ', np.mean(push_time[4:])) ###
                    # print('finish iterate_rpc_inference time(sec) ', end_iterate_rpc_inference_time - end_cache_time) ###
                    # print_time_now('')
            
            finally:
                self._log_request("rpc_inference.close", requested_uids, context)
                # print_time_now('')
                # print('end of  rpc_inference ..........')  ###
                end_time_rpc_infer = perf_counter() ###
                # print('rpc_inference total time(sec) ', end_time_rpc_infer - start_time) ###
            

    @contextlib.contextmanager
    def _managed_session(self, session_id: str):
        assert session_id not in self._session_queues, f"session id {session_id} is not unique"
        try:
            self._session_queues[session_id] = asyncio.Queue()
            self._session_handlers[session_id] = self._handler_index
            for other_index, other_queue in enumerate(self._handler_event_queues):
                if other_index != self._handler_index:
                    other_queue.put_nowait((Event.NEW_SESSION, session_id, self._handler_index))
            yield
        finally:
            self._session_queues.pop(session_id).put_nowait(None)  # put None so that the get task will not hang
            del self._session_handlers[session_id]
            for other_index, other_queue in enumerate(self._handler_event_queues):
                if other_index != self._handler_index:
                    other_queue.put_nowait((Event.END_SESSION, session_id, self._handler_index))

    def _put_into_session_queue(self, session_id: str, request: runtime_pb2.ExpertRequest):
        handler_index = self._session_handlers.get(session_id)
        if handler_index is None:
            logger.debug(f"Ignored rpc_push to unknown session ID: {session_id}")
        elif handler_index == self._handler_index:
            self._session_queues[session_id].put_nowait(request)
        else:
            self._handler_event_queues[handler_index].put_nowait((Event.PUSH, session_id, request))

    async def _get_from_session_queue(self, session_id: str) -> Optional[runtime_pb2.ExpertRequest]:
        assert self._session_handlers[session_id] == self._handler_index, "session belongs to another handler"
        return await self._session_queues[session_id].get()

    async def _listen_to_event_queue(self):
        loop = asyncio.get_event_loop()
        while True:
            try:
                event, session_id, payload = await loop.run_in_executor(None, self._own_event_queue.get)
                if event == Event.SHUTDOWN:
                    break
                elif event == Event.NEW_SESSION:
                    self._session_handlers[session_id] = payload  # index of the handler that owns that session
                elif event == Event.END_SESSION:
                    self._session_handlers.pop(session_id, None)
                elif event == Event.PUSH:
                    maybe_session_queue = self._session_queues.get(session_id)
                    if maybe_session_queue is not None:
                        maybe_session_queue.put_nowait(payload)
                else:
                    raise RuntimeError(f"Unexpected event: {event}")
            except Exception as e:
                logger.exception(e)

    async def _iterate_inference_steps(
        self,
        first_request: runtime_pb2.ExpertRequest,
        requests: AsyncIterator[runtime_pb2.ExpertRequest],
        session_id: Optional[str],
        requested_uids: Sequence[str],
        context: P2PContext,
    ) -> AsyncIterator[Tuple[runtime_pb2.ExpertRequest, dict]]:
        processed_step_ids = set()
        n_pushes = n_late_pushes = 0
        request = first_request
        anext_task = get_push_task = None
        try:
            start_iterate_inference_steps_time = perf_counter()
            
            with self._managed_session(session_id) if session_id is not None else contextlib.nullcontext():
                while request.tensors:  # iterate while user is willing to supply tensors
                    start_meta_time = perf_counter()
                    metadata = MSGPackSerializer.loads(request.metadata) if request.metadata else {}
                    step_id = metadata.get("step_id")
                    # print('step_id ', step_id)
                    pushed = metadata.get("pushed")
                    # print('pushed ', pushed)
                    # print('metadata ', metadata)
                    if pushed:
                        n_pushes += 1
                        self._log_request("rpc_inference.push", requested_uids, context, debug=f"session received push")

                    if step_id is None or step_id not in processed_step_ids:
                        yield request, metadata
                        if step_id is not None:
                            processed_step_ids.add(step_id)
                    elif pushed:
                        n_late_pushes += 1
                        # Downgrade to debug to reduce log noise
                        self._log_request(
                            "rpc_inference.push",
                            requested_uids,
                            context,
                            debug=f"arrived late {n_late_pushes / n_pushes * 100:.1f}% of the time",
                        )
                    
                    end_meta_push_time = perf_counter()
                    # print('_iterate_inference_steps: prepare time ', end_meta_push_time - start_meta_time)
                    # print_time_now('')
                    # print('anext_task ', anext_task)
                    # print('get_push_task ', get_push_task)
                    # print('session_id ', session_id)
                    # Wait for the next request, coming either from the `requests` iterator or `push_queue`
                    if anext_task is None:
                        anext_task = asyncio.create_task(anext(requests))
                    if get_push_task is None:
                        if session_id is not None:
                            get_push_task = asyncio.create_task(self._get_from_session_queue(session_id))
                        else:
                            get_push_task = asyncio.create_task(asyncio.Event().wait())  # Dummy never-ending task
                    done, _ = await asyncio.wait(
                        [anext_task, get_push_task], timeout=self.step_timeout, return_when=asyncio.FIRST_COMPLETED
                    )
                    #The purpose of this above code is to ensure that there are tasks running while handling asynchronous requests, 
                    # and to be able to promptly respond to requests coming from different sources.
                    end_push_time = perf_counter()
                    # print('async requests handling time ', end_push_time - end_meta_push_time)
                    # print_time_now('')
                    if anext_task in done:
                        request = await anext_task
                        anext_task = None
                        # print(f'----------------------anext_task done first')
                        # print_time_now('')
                    elif get_push_task in done:
                        request = await get_push_task
                        get_push_task = None
                        # print(f'get_push_task done first')
                        # print_time_now('')
                    else:
                        self._log_request("rpc_inference.step", requested_uids, context, warning="timed out")
                        anext_task.cancel()
                        get_push_task.cancel()
                        return
            # end_iterate_inference_steps_time = perf_counter()
            # print('infer step  time ', end_iterate_inference_steps_time-start_iterate_inference_steps_time)
            # print_time_now('')
        except Exception:
            # logger.warning("rpc_inference._iterate_inference_steps() exception:", exc_info=True)
            raise

    async def rpc_push(self, request: runtime_pb2.ExpertRequest, context: P2PContext) -> runtime_pb2.ExpertResponse:
        """Directly push activation tensors from one server to another"""

        requested_uids = self._check_uids(request.uid)
        metadata = MSGPackSerializer.loads(request.metadata)
        session_id = metadata["session_id"]
        self._log_request("rpc_push", requested_uids, context, debug=f"session_id={session_id}")
        self._put_into_session_queue(session_id, request)
        return runtime_pb2.ExpertResponse()

    async def _push_outputs(
        self, request: runtime_pb2.ExpertRequest, serialized_outputs: runtime_pb2.Tensor, metadata: dict
    ) -> None:
        # print('_push_outputs metadata ', metadata)
        push_start_time = perf_counter()
        try:
            next_servers = metadata.get("next_servers")
<<<<<<< HEAD
=======
            print(f"[DEBUG] _push_outputs: next_servers={next_servers}")
>>>>>>> 862bd3bb
            if not next_servers:
                print(f"[DEBUG] _push_outputs: No next_servers, returning early")
                return

            next_peer_id, next_session_id, next_start, next_end = next_servers[0]
            next_peer_id = PeerID.from_base58(next_peer_id)
            next_uid = CHAIN_DELIMITER.join(f"{self.dht_prefix}{UID_DELIMITER}{i}" for i in range(next_start, next_end))

            # Log cross-GPU transfer start
            logger.info(f"[CROSS_GPU_TRANSFER_START] FromBlocks={self.dht_prefix} ToBlocks={next_start}:{next_end} ToPeer={next_peer_id}")

            # Sending hidden states serialized with output_schema to avoid double serialization
            next_tensors = [serialized_outputs] + request.tensors[1:]
            next_metadata = metadata.copy()
            next_metadata.update(session_id=next_session_id, next_servers=next_servers[1:], pushed=True)

            stub = self.get_stub(self._p2p, next_peer_id)
            transfer_start = perf_counter()
            await stub.rpc_push(
                runtime_pb2.ExpertRequest(
                    uid=next_uid,
                    tensors=next_tensors,
                    metadata=MSGPackSerializer.dumps(next_metadata),
                ),
                timeout=self.request_timeout,
            )
            transfer_end = perf_counter()
            transfer_time = (transfer_end - transfer_start) * 1000  # ms
            total_push_time = (transfer_end - push_start_time) * 1000  # ms
            
            # Log cross-GPU transfer end
            logger.info(f"[CROSS_GPU_TRANSFER_END] FromBlocks={self.dht_prefix} ToBlocks={next_start}:{next_end} | TransferTime={transfer_time:.2f}ms | TotalPushTime={total_push_time:.2f}ms")
        except Exception:
            logger.debug(
                f"Failed to push outputs to peer_id={next_peer_id}, session_id={next_session_id}, blocks={next_start}:{next_end}:",
                exc_info=True,
            )

    async def rpc_forward(self, request: runtime_pb2.ExpertRequest, context: P2PContext) -> runtime_pb2.ExpertResponse:
        async with timeout(self.request_timeout):
            # Start timing for server processing latency
            server_start_time = perf_counter()
            
            # Parse request and prepare backends
            flat_inputs = [deserialize_torch_tensor(tensor) for tensor in request.tensors]
            requested_uids = self._check_uids(request.uid)
            self._log_request("rpc_forward", requested_uids, context)

            requested_backends = tuple(self.module_backends[uid] for uid in requested_uids)
            metadata = MSGPackSerializer.loads(request.metadata) if request.metadata else {}
            active_adapter = self._get_active_adapter(metadata)
            points = metadata.get("points", 0)
            args_structure = metadata.get("args_structure")
            assert isinstance(
                points, (float, int)
            ), f"rpc_forward should have number of points as number or None, got {points}"

            # Log server processing start
            logger.info(f"[SERVER_PROCESSING_START] Server processing request with {len(requested_uids)} backends")
            
            # Measure network transfer time for S1->S2 communication
            network_start_time = perf_counter()
            hidden_states = await run_rpc_forward(
                *flat_inputs,
                requested_backends=requested_backends,
                prioritizer=self._prioritizer,
                active_adapter=active_adapter,
                points=points,
                args_structure=args_structure,
            )
            network_end_time = perf_counter()
            network_transfer_time = (network_end_time - network_start_time) * 1000
            
            # Calculate server processing latency
            server_end_time = perf_counter()
            server_processing_latency = (server_end_time - server_start_time) * 1000
            
            logger.info(f"[NETWORK_TRANSFER_LATENCY] S1->S2 Transfer: {network_transfer_time:.2f}ms | "
                       f"Backends: {len(requested_backends)} | "
                       f"Output Shape: {hidden_states.shape}")
            logger.info(f"[SERVER_PROCESSING_LATENCY] Total: {server_processing_latency:.2f}ms | "
                       f"Backends: {len(requested_backends)} | "
                       f"Output Shape: {hidden_states.shape}")
            
            return runtime_pb2.ExpertResponse(
                tensors=self._serialize_outputs(hidden_states, requested_backends, metadata)
            )

    async def rpc_forward_stream(
        self, requests: AsyncIterator[runtime_pb2.ExpertRequest], context: P2PContext
    ) -> AsyncIterator[runtime_pb2.ExpertRequest]:
        async with timeout(self.request_timeout):
            # Parse requests and prepare backends
            uid_str, flat_inputs, metadata = await self._gather_inputs(requests, context)
            requested_uids = self._check_uids(uid_str)
            self._log_request("rpc_forward_stream", requested_uids, context)

            requested_backends = tuple(self.module_backends[uid] for uid in requested_uids)
            active_adapter = self._get_active_adapter(metadata)
            points = metadata.get("points", 0)
            args_structure = metadata.get("args_structure")
            assert isinstance(
                points, (float, int)
            ), f"rpc_forward_stream should have number of points as number or None, got {points}"

            hidden_states = await run_rpc_forward(
                *flat_inputs,
                requested_backends=requested_backends,
                prioritizer=self._prioritizer,
                active_adapter=active_adapter,
                points=points,
                args_structure=args_structure,
            )

            # Split the serialized_output for streaming and respond to client
            for tensor in self._serialize_outputs(hidden_states, requested_backends, metadata):
                for part in split_for_streaming(tensor, DEFAULT_MAX_MSG_SIZE):
                    yield runtime_pb2.ExpertResponse(tensors=[part])

    def _serialize_outputs(
        self,
        hidden_states: torch.Tensor,
        requested_backends: Sequence[TransformerBackend],
        metadata: Dict[str, Any],
    ) -> Sequence[runtime_pb2.Tensor]:
        """Serialize forward outputs using either outputs_schema or custom user-specified schema"""
        assert isinstance(hidden_states, torch.Tensor) and hidden_states.ndim == 3, "hidden_states must be a 3d tensor"
        outputs_schema = requested_backends[-1].outputs_schema

        if metadata.get("output_compression") is not None:
            assert isinstance(metadata["output_compression"], (list, tuple)), "output_compression must be a tuple/list"
            output_compression = tuple(metadata["output_compression"])
            assert all(isinstance(c, int) for c in output_compression), "output_compression must contain integers"
            assert len(output_compression) == 1, f"output_compression tuple should have 1 element"
        else:
            output_compression = tuple(tensor.compression for tensor in outputs_schema)

        return [
            serialize_torch_tensor(result.to(proto.dtype), compression, allow_inplace=True)
            for result, proto, compression in zip([hidden_states], outputs_schema, output_compression)
        ]

    async def rpc_backward(self, request: runtime_pb2.ExpertRequest, context: P2PContext) -> runtime_pb2.ExpertResponse:
        async with timeout(self.request_timeout):
            # Parse requests and prepare backends
            flat_tensors = [deserialize_torch_tensor(tensor) for tensor in request.tensors]
            requested_uids = self._check_uids(request.uid)
            self._log_request("rpc_backward", requested_uids, context)

            requested_backends = tuple(self.module_backends[uid] for uid in requested_uids)
            metadata = MSGPackSerializer.loads(request.metadata) if request.metadata else {}
            active_adapter = self._get_active_adapter(metadata)
            points = metadata.get("points", 0)
            args_structure = metadata.get("args_structure")
            assert isinstance(
                points, (float, int)
            ), f"rpc_backward should have number of points as number or None, got {points}"

            grads = await run_rpc_backward(
                *flat_tensors,
                requested_backends=requested_backends,
                prioritizer=self._prioritizer,
                active_adapter=active_adapter,
                points=points,
                args_structure=args_structure,
            )

            return runtime_pb2.ExpertResponse(tensors=self._serialize_grads(grads, requested_backends, metadata))

    async def rpc_backward_stream(
        self, requests: AsyncIterator[runtime_pb2.ExpertRequest], context: P2PContext
    ) -> AsyncIterator[runtime_pb2.ExpertResponse]:
        async with timeout(self.request_timeout):
            uids_header, flat_tensors, metadata = await self._gather_inputs(requests, context)
            requested_uids = self._check_uids(uids_header)
            self._log_request("rpc_backward_stream", requested_uids, context)

            requested_backends = tuple(self.module_backends[uid] for uid in requested_uids)
            active_adapter = self._get_active_adapter(metadata)
            points = metadata.get("points", 0)
            args_structure = metadata.get("args_structure")
            assert isinstance(
                points, (float, int)
            ), f"rpc_backward_stream should have number of points as number or None, got {points}"

            grads = await run_rpc_backward(
                *flat_tensors,
                requested_backends=requested_backends,
                prioritizer=self._prioritizer,
                active_adapter=active_adapter,
                points=points,
                args_structure=args_structure,
            )
            # Split the serialized_grad_inputs for streaming and respond
            for tensor in self._serialize_grads(grads, requested_backends, metadata):
                for part in split_for_streaming(tensor, DEFAULT_MAX_MSG_SIZE):
                    yield runtime_pb2.ExpertResponse(tensors=[part])

    def _get_active_adapter(self, metadata: dict) -> str:
        active_adapter = metadata.get("active_adapter", "")
        if active_adapter and (active_adapter not in self.adapters):
            raise KeyError(f"adapter {active_adapter} not found")
        return active_adapter

    def _serialize_grads(
        self,
        grads: Sequence[torch.Tensor],
        requested_backends: Sequence[TransformerBackend],
        metadata: Dict[str, Any],
    ) -> Sequence[runtime_pb2.Tensor]:
        """Serialize backward gradients w.r.t. inputs using either default schema or custom user-specified schema"""
        # Modify grad_inputs_schema to support grad_prompts
        assert len(requested_backends[0].args_schema) == 1 and len(grads) in (1, 2)  # TODO generalize
        flat_grads_schema = tuple(
            nested_flatten((requested_backends[0].args_schema * len(grads), requested_backends[0].kwargs_schema))
        )  # TODO generalize

        if metadata.get("output_compression") is not None:
            assert isinstance(metadata["output_compression"], (list, tuple)), "output_compression must be a tuple/list"
            output_compression = tuple(metadata["output_compression"])
            assert all(isinstance(c, int) for c in output_compression), "output_compression must contain integers"
            assert len(output_compression) == len(grads), f"output_compression should have {len(grads)} elements"
        else:
            output_compression = tuple(tensor.compression for tensor in flat_grads_schema)

        return [
            serialize_torch_tensor(result.to(proto.dtype), compression, allow_inplace=True)
            for result, proto, compression in zip(grads, flat_grads_schema, output_compression)
        ]

    def _check_uids(self, uids: str) -> Tuple[ModuleUID, ...]:
        """Check that the first request to rpc_inference is valid"""
        uids = (uids or "").split(CHAIN_DELIMITER)
        if not uids:
            raise RuntimeError("User did not provide any uids")
        for uid in uids:
            if uid not in self.module_backends:
                raise RuntimeError(f"Remote peer does not serve {uid}")
        return tuple(uids)

    @contextlib.asynccontextmanager
    async def _allocate_cache(
        self,
        backends: Sequence[TransformerBackend],
        *,
        batch_size: int,
        max_length: int,
        timeout: Optional[float],
    ) -> Sequence[Sequence[Handle]]:
        """
        Allocate memory cache for all transformer blocks, return cache handle
        :returns: a list of {len(backends)} elements, where i-th element is a tuple of cache handles for i-th backend
        """
        # offload_logger.info(f" Allocating cache:")
        # offload_logger.info(f"   - Number of backends: {len(backends)}")
        # offload_logger.info(f"   - Batch size: {batch_size}")
        # offload_logger.info(f"   - Max length: {max_length}")
        # offload_logger.info(f"   - Timeout: {timeout}")
        
        # Use KVCacheManager's offloading strategy
        cache_manager = backends[0].cache_manager

        # Enforce server-side batch capacity to avoid silent cache corruption
        policy = cache_manager.offloading_policy
        max_supported_batch = policy.gpu_batch_size
        if batch_size > max_supported_batch:
            raise AllocationFailed(
                f"Requested batch size {batch_size} exceeds server capacity "
                f"{max_supported_batch}. Reduce client batch size or restart the "
                f"server with a larger --batch_size value."
            )

        # Use the original cache allocation method, but add offloading debug information
        descriptors = [backend.get_inference_cache_descriptors(batch_size, max_length) for backend in backends]

        logger.info(
            f"OFFLOAD: requesting KV allocation for {len(backends)} blocks, "
            f"batch={batch_size}, max_length={max_length}"
        )
        async with backends[0].cache_manager.allocate_cache(*chain(*descriptors), timeout=timeout) as raw_handles:
            logger.info("OFFLOAD: allocation completed; entering use_cache region")
            yield nested_pack(raw_handles, descriptors)
<<<<<<< HEAD

    def _cleanup_warmup_shared_memory(self):
        """
        Clean up temporary shared memory after warmup/prefill phase.
        This helps reduce /dev/shm peak usage on systems with limited shared memory.
        For larger batch sizes, this is called more frequently to prevent accumulation.
        """
        try:
            import gc
            # Force garbage collection to free up temporary objects
            # This helps release shared memory used by temporary Python objects
            gc.collect()
            
            # Clear CUDA cache if available (this may free some shared memory)
            if torch.cuda.is_available():
                torch.cuda.empty_cache()
                # Synchronize to ensure cleanup is complete
                torch.cuda.synchronize()
            
            logger.debug("Cleaned up temporary shared memory after warmup phase")
        except Exception as e:
            logger.debug(f"Failed to cleanup warmup shared memory: {e}", exc_info=True)
=======
>>>>>>> 862bd3bb

    def _log_request(
        self,
        method: str,
        uids: Optional[Sequence[ModuleUID]],
        context: P2PContext,
        *,
        debug: Optional[str] = None,
        warning: Optional[str] = None,
    ) -> None:
        if uids is not None:
            friendly_uids = [uid.split(".")[-1] for uid in uids if "." in uid]
            friendly_uids = [int(uid) for uid in friendly_uids if uid.isdigit()]
            friendly_uids = f"{min(friendly_uids)}:{max(friendly_uids) + 1}" if friendly_uids else uids
        else:
            friendly_uids = "n/a"

        friendly_remote_id = "..." + str(context.remote_id)[-6:]

        message = f"{method}(blocks={friendly_uids}, remote_peer={friendly_remote_id})"
        if warning is not None:
            logger.warning(f"{message}: {warning}")
        elif debug is not None:
            logger.debug(f"{message}: {debug}")
        else:
            logger.info(message)

    async def rpc_info(self, request: runtime_pb2.ExpertUID, context: P2PContext) -> runtime_pb2.ExpertInfo:
        """Return metadata about stored block uids and current load"""

        backend = self.module_backends[request.uid] if request.uid else next(iter(self.module_backends.values()))
        result = {
            "version": bloombee.__version__,
            "dht_client_mode": self.dht.client_mode,
            CACHE_TOKENS_AVAILABLE: backend.cache_manager.tokens_left(),
        }

        if request.uid:
            block_info = self.module_backends[request.uid].get_info()
            common_keys = set(result.keys()) & set(block_info.keys())
            if common_keys:
                raise RuntimeError(f"The block's rpc_info has keys reserved for the server's rpc_info: {common_keys}")
            result.update(block_info)

        return runtime_pb2.ExpertInfo(serialized_info=MSGPackSerializer.dumps(result))<|MERGE_RESOLUTION|>--- conflicted
+++ resolved
@@ -434,10 +434,6 @@
         push_start_time = perf_counter()
         try:
             next_servers = metadata.get("next_servers")
-<<<<<<< HEAD
-=======
-            print(f"[DEBUG] _push_outputs: next_servers={next_servers}")
->>>>>>> 862bd3bb
             if not next_servers:
                 print(f"[DEBUG] _push_outputs: No next_servers, returning early")
                 return
@@ -720,7 +716,6 @@
         async with backends[0].cache_manager.allocate_cache(*chain(*descriptors), timeout=timeout) as raw_handles:
             logger.info("OFFLOAD: allocation completed; entering use_cache region")
             yield nested_pack(raw_handles, descriptors)
-<<<<<<< HEAD
 
     def _cleanup_warmup_shared_memory(self):
         """
@@ -743,8 +738,6 @@
             logger.debug("Cleaned up temporary shared memory after warmup phase")
         except Exception as e:
             logger.debug(f"Failed to cleanup warmup shared memory: {e}", exc_info=True)
-=======
->>>>>>> 862bd3bb
 
     def _log_request(
         self,
